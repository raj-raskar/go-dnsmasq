--- conflicted
+++ resolved
@@ -11,12 +11,8 @@
 	"strings"
 	"time"
 
-<<<<<<< HEAD
+	"github.com/codegangsta/cli"
 	"github.com/janeczku/go-dnsmasq/dns"
-=======
-	"github.com/codegangsta/cli"
-	"github.com/miekg/dns"
->>>>>>> 8d7d9b37
 )
 
 // Config provides options to the go-dnsmasq resolver
@@ -45,19 +41,10 @@
 	Ttl uint32 `json:"ttl,omitempty"`
 	// Default TTL for Hostfile records, in seconds. Defaults to 30.
 	HostsTtl uint32 `json:"hostfile_ttl,omitempty"`
-<<<<<<< HEAD
-	// How many labels a name should have before we allow forwarding. Default to 2.
-	Ndots int `json:"ndot,omitempty"`
-=======
-	// RCache, capacity of response cache in resource records stored.
-	RCache int `json:"rcache,omitempty"`
-	// RCacheTtl, how long to cache in seconds.
-	RCacheTtl int `json:"rcache_ttl,omitempty"`
 	// How many dots a name must have before we allow to forward the query as-is. Defaults to 1.
 	FwdNdots int `json:"fwd_ndots,omitempty"`
 	// How many dots a name must have before we do an initial absolute query. Defaults to 1.
 	Ndots int `json:"ndots,omitempty"`
->>>>>>> 8d7d9b37
 
 	Verbose bool `json:"-"`
 
@@ -102,15 +89,6 @@
 	if config.AppendDomain && len(config.SearchDomains) == 0 {
 		return fmt.Errorf("You need to specify some search domains")
 	}
-<<<<<<< HEAD
-=======
-	if config.RCache < 0 {
-		return fmt.Errorf("'rcache' must be equal or greater than 0")
-	}
-	if config.RCacheTtl <= 0 {
-		return fmt.Errorf("'rcache-ttl' must be greater than 0")
-	}
->>>>>>> 8d7d9b37
 	if config.Ndots <= 0 {
 		return fmt.Errorf("'ndots' must be greater than 0")
 	}
